<!DOCTYPE html>
<html lang="en" class="light">
<head>
  <meta charset="UTF-8">
  <title>Sourcetool</title>
  <meta name="viewport" content="width=device-width, initial-scale=1.0">
  <meta name="description" content="Sourcetool is an open-source internal tool builder that enables you to create full-featured applications without writing any frontend code.">
  
  <!-- OGP Settings -->
  <meta property="og:title" content="Sourcetool - Build Internal Tools with Just Backend Code">
  <meta property="og:description" content="Create full-featured internal tools without writing any frontend code. Open-source, type-safe, and built for the AI era.">
  <meta property="og:type" content="website">
  <meta property="og:url" content="https://trysourcetool.com">
  <meta property="og:image" content="assets/images/ogimg.jpg">
  <meta property="og:site_name" content="Sourcetool">
  
  <!-- Twitter Card -->
  <meta name="twitter:card" content="summary_large_image">
  <meta name="twitter:site" content="@sourcetool">
  <meta name="twitter:title" content="Sourcetool - Build Internal Tools with Just Backend Code">
  <meta name="twitter:description" content="Create full-featured internal tools without writing any frontend code. Open-source, type-safe, and built for the AI era.">
  <meta name="twitter:image" content="assets/images/ogimg.jpg">
  
  <!-- Other Meta Tags -->
  <meta name="theme-color" content="#7C3AED">
  <meta name="keywords" content="internal tools, backend development, Go, open source, developer tools, admin panel, dashboard builder">
  <meta name="author" content="Sourcetool">
  
  <link rel="apple-touch-icon" sizes="180x180" href="assets/images/apple-touch-icon.png">
  <link rel="icon" type="image/png" sizes="32x32" href="assets/images/favicon-32x32.png">
  <link rel="icon" type="image/png" sizes="16x16" href="assets/images/favicon-16x16.png">
  <link rel="icon" type="image/x-icon" href="assets/images/favicon.ico">
  <link rel="manifest" href="site.webmanifest">
  <script src="https://cdn.tailwindcss.com"></script>
  <script>
    tailwind.config = {
      darkMode: 'class',
      theme: {
        extend: {
          colors: {
            border: "hsl(var(--border))",
            input: "hsl(var(--input))",
            ring: "hsl(var(--ring))",
            background: "hsl(var(--background))",
            foreground: "hsl(var(--foreground))",
            primary: {
              DEFAULT: "hsl(var(--primary))",
              foreground: "hsl(var(--primary-foreground))",
            },
            secondary: {
              DEFAULT: "hsl(var(--secondary))",
              foreground: "hsl(var(--secondary-foreground))",
            },
            destructive: {
              DEFAULT: "hsl(var(--destructive))",
              foreground: "hsl(var(--destructive-foreground))",
            },
            muted: {
              DEFAULT: "hsl(var(--muted))",
              foreground: "hsl(var(--muted-foreground))",
            },
            accent: {
              DEFAULT: "hsl(var(--accent))",
              foreground: "hsl(var(--accent-foreground))",
            },
            popover: {
              DEFAULT: "hsl(var(--popover))",
              foreground: "hsl(var(--popover-foreground))",
            },
            card: {
              DEFAULT: "hsl(var(--card))",
              foreground: "hsl(var(--card-foreground))",
            },
          },
          borderRadius: {
            lg: "var(--radius)",
            md: "calc(var(--radius) - 2px)",
            sm: "calc(var(--radius) - 4px)",
          },
        },
      },
      plugins: [],
    }
  </script>
  <script src="https://unpkg.com/lucide@latest"></script>
  <style type="text/tailwindcss">
    @layer base {
      :root {
        --background: 0 0% 100%;
        --foreground: 222.2 84% 4.9%;
        --card: 0 0% 100%;
        --card-foreground: 222.2 84% 4.9%;
        --popover: 0 0% 100%;
        --popover-foreground: 222.2 84% 4.9%;
        --primary: 222.2 47.4% 11.2%;
        --primary-foreground: 210 40% 98%;
        --secondary: 210 40% 96.1%;
        --secondary-foreground: 222.2 47.4% 11.2%;
        --muted: 210 40% 96.1%;
        --muted-foreground: 215.4 16.3% 46.9%;
        --accent: 210 40% 96.1%;
        --accent-foreground: 222.2 47.4% 11.2%;
        --destructive: 0 84.2% 60.2%;
        --destructive-foreground: 210 40% 98%;
        --border: 214.3 31.8% 91.4%;
        --input: 214.3 31.8% 91.4%;
        --ring: 222.2 84% 4.9%;
        --radius: 0.5rem;
      }

      :root[class~="dark"] {
        --background: 222.2 84% 4.9%;
        --foreground: 210 40% 98%;
        --card: 222.2 84% 4.9%;
        --card-foreground: 210 40% 98%;
        --popover: 222.2 84% 4.9%;
        --popover-foreground: 210 40% 98%;
        --primary: 210 40% 98%;
        --primary-foreground: 222.2 47.4% 11.2%;
        --secondary: 217.2 32.6% 17.5%;
        --secondary-foreground: 210 40% 98%;
        --muted: 217.2 32.6% 17.5%;
        --muted-foreground: 215 20.2% 65.1%;
        --accent: 217.2 32.6% 17.5%;
        --accent-foreground: 210 40% 98%;
        --destructive: 0 62.8% 30.6%;
        --destructive-foreground: 210 40% 98%;
        --border: 217.2 32.6% 17.5%;
        --input: 217.2 32.6% 17.5%;
        --ring: 212.7 26.8% 83.9%;
      }
    }

    @layer components {
      /* Header Styles */
      .header-nav {
        @apply fixed top-0 left-0 right-0 bg-white/80 dark:bg-black/80 backdrop-blur-sm border-b border-zinc-100 dark:border-zinc-800 z-50;
      }

      .nav-container {
        @apply max-w-[1200px] mx-auto px-4 sm:px-6 py-4 flex justify-between items-center;
      }

      .nav-links {
        @apply hidden md:flex items-center space-x-8;
      }

      .nav-link {
        @apply text-sm font-medium text-muted-foreground hover:text-primary transition-colors;
      }

      /* Hero Section */
      .hero-section {
        @apply relative overflow-hidden bg-gradient-to-b from-background to-secondary/20;
      }

      .hero-content {
        @apply max-w-[1200px] mx-auto px-4 sm:px-6 py-24 md:py-32;
      }

      .hero-title {
        @apply text-4xl md:text-6xl font-bold tracking-tight text-foreground mb-6;
      }

      .hero-subtitle {
        @apply text-xl md:text-2xl text-muted-foreground mb-8 max-w-2xl;
      }

      .hero-buttons {
        @apply flex flex-col sm:flex-row gap-4;
      }

      /* Section */
      .section {
        @apply py-16 md:py-24;
      }

      .section-title {
        @apply text-3xl md:text-4xl font-bold tracking-tight text-foreground mb-8;
      }

      .section-subtitle {
        @apply text-lg text-muted-foreground mb-12 max-w-2xl;
      }

      /* Card */
      .card {
        @apply rounded-lg border bg-card text-card-foreground shadow-sm;
      }

      .card-header {
        @apply flex flex-col space-y-1.5 p-6;
      }

      .card-title {
        @apply text-2xl font-semibold leading-none tracking-tight;
      }

      .card-description {
        @apply text-sm text-muted-foreground;
      }

      .card-content {
        @apply p-6 pt-0;
      }

      /* Table */
      .table-container {
        @apply w-full overflow-hidden rounded-lg border;
      }

      .table {
        @apply w-full caption-bottom text-sm;
      }

      .table th {
        @apply h-12 px-4 text-left align-middle font-medium text-muted-foreground;
      }

      .table td {
        @apply p-4 align-middle;
      }

      /* Code Block */
      pre {
        @apply relative rounded-lg bg-muted p-4 overflow-x-auto border my-4;
      }

      pre code {
        @apply font-mono text-sm leading-relaxed;
      }

      /* Button */
      .btn {
        @apply inline-flex items-center justify-center rounded-md text-sm font-medium transition-colors focus-visible:outline-none focus-visible:ring-2 focus-visible:ring-ring focus-visible:ring-offset-2 disabled:pointer-events-none disabled:opacity-50;
      }

      .btn-primary {
        @apply bg-primary text-primary-foreground shadow hover:bg-primary/90 h-10 px-8;
      }

      .btn-secondary {
        @apply bg-secondary text-secondary-foreground shadow-sm hover:bg-secondary/80 h-10 px-8;
      }

      .btn-outline {
        @apply border border-input bg-background shadow-sm hover:bg-accent hover:text-accent-foreground h-10 px-8;
      }

      .code-keyword {
        @apply text-[#CF222E] dark:text-[#FF7B72];
      }
      .code-string {
        @apply text-[#0A3069] dark:text-[#A5D6FF];
      }
      .code-comment {
        @apply text-[#6E7781] dark:text-[#8B949E];
      }
      .code-function {
        @apply text-[#0550AE] dark:text-[#79C0FF];
      }
      .code-package {
        @apply text-[#0550AE] dark:text-[#79C0FF];
      }
    }
  </style>
</head>
<body class="font-['Inter',_system-ui,_-apple-system,_BlinkMacSystemFont,_'Segoe_UI',_Roboto,_'Helvetica_Neue',_Arial,_sans-serif] text-base text-foreground bg-background">
  <!-- Header -->
  <header class="header-nav">
    <div class="nav-container">
<<<<<<< HEAD
      <!-- Left Group: Logo + Nav Links -->
      <div class="flex items-center space-x-8">
        <a href="#" class="flex items-center">
          <img src="assets/images/logo.svg" alt="Sourcetool Logo" class="h-8 block dark:hidden" />
          <img src="assets/images/logo-white.svg" alt="Sourcetool Logo" class="h-8 hidden dark:block" />
        </a>
        <!-- Desktop Navigation Links -->
        <nav class="hidden md:flex items-center space-x-6">
=======
      <a href="#" class="flex items-center">
        <img src="assets/images/logo.png" alt="Sourcetool Logo" class="h-8 block dark:hidden" />
        <img src="assets/images/logo-white.png" alt="Sourcetool Logo" class="h-8 hidden dark:block" />
      </a>
      
      <!-- Desktop Navigation -->
      <div class="hidden md:flex items-center space-x-6">
        <nav class="nav-links">
>>>>>>> 065763ad
          <a href="#about" class="nav-link">About</a>
          <a href="#features" class="nav-link">Features</a>
          <a href="#components" class="nav-link">Components</a>
          <a href="#architecture" class="nav-link">Architecture</a>
          <a href="#faq" class="nav-link">FAQ</a>
        </nav>
      </div>

      <!-- Right Group: Button + Controls -->
      <div class="flex items-center space-x-4">
        <a href="https://github.com/trysourcetool/sourcetool" class="btn btn-primary hidden md:inline-flex">Get started</a>
        <!-- Theme Toggle -->
        <button id="theme-toggle" class="theme-toggle" aria-label="Toggle theme">
          <i data-lucide="sun" class="w-5 h-5 hidden dark:block text-muted-foreground"></i>
          <i data-lucide="moon" class="w-5 h-5 block dark:hidden text-muted-foreground"></i>
        </button>
        <!-- Mobile Menu Button -->
        <button id="mobile-menu-button" class="md:hidden inline-flex items-center justify-center rounded-md p-2 hover:bg-accent hover:text-accent-foreground" aria-label="Toggle menu">
          <i data-lucide="menu" class="w-5 h-5 text-muted-foreground"></i>
        </button>
      </div>
    </div>

    <!-- Mobile Menu -->
    <div id="mobile-menu" class="hidden md:hidden border-t">
      <nav class="px-4 py-4 space-y-4">
        <a href="#about" class="nav-link block py-2">About</a>
        <a href="#features" class="nav-link block py-2">Features</a>
        <a href="#components" class="nav-link block py-2">Components</a>
        <a href="#architecture" class="nav-link block py-2">Architecture</a>
        <a href="#faq" class="nav-link block py-2">FAQ</a>
        <a href="https://github.com/trysourcetool/sourcetool" class="btn btn-primary w-full">Get started</a>
      </nav>
    </div>
  </header>

  <!-- Main Content -->
  <main class="pt-[72px]">
    <!-- Hero Section -->
    <section class="hero-section">
      <div class="hero-content">
        <h1 class="hero-title">Build internal tools with just backend code</h1>
        <p class="hero-subtitle">Sourcetool is an open-source internal tool builder that enables you to create full-featured applications without writing any frontend code.</p>
        <div class="hero-buttons">
          <a class="btn btn-primary" href="https://github.com/trysourcetool/sourcetool">Get started</a>
          <a class="btn btn-outline" href="https://docs.trysourcetool.com/">View documentation</a>
        </div>
      </div>
    </section>

    <!-- Demo Video Section -->
    <section class="section bg-secondary/20 border-t border-zinc-100 dark:border-zinc-800">
      <div class="max-w-[1200px] mx-auto px-4 sm:px-6">
        <h2 class="section-title text-center">See Sourcetool in action</h2>
        <p class="section-subtitle text-center mx-auto">Watch how easy it is to build internal tools with just backend code</p>
        <div class="aspect-video w-full max-w-4xl mx-auto rounded-lg overflow-hidden shadow-lg">
          <iframe 
            class="w-full h-full"
            src="https://www.youtube.com/embed/WVlk30_k9CM" 
            title="Sourcetool Demo" 
            frameborder="0" 
            allow="accelerometer; autoplay; clipboard-write; encrypted-media; gyroscope; picture-in-picture" 
            allowfullscreen>
          </iframe>
        </div>
      </div>
    </section>

    <!-- About Section -->
    <section id="about" class="section">
      <div class="max-w-[1200px] mx-auto px-4 sm:px-6">
        <h2 class="section-title">About Sourcetool</h2>
        <p class="section-subtitle">We develop Sourcetool, an open-source internal tool builder that handles frontend complexities automatically, allowing developers to focus on implementing business logic in backend code only.</p>
        <div class="grid md:grid-cols-2 gap-8">
          <div class="card">
            <div class="card-header">
              <h3 class="card-title">Backend-first development</h3>
              <p class="card-description">Focus on your business logic while we handle the UI</p>
            </div>
            <div class="card-content">
              <p class="text-muted-foreground">Build complete internal tools using only Go code. No frontend expertise required.</p>
            </div>
          </div>
          <div class="card">
            <div class="card-header">
              <h3 class="card-title">Type-safe & flexible</h3>
              <p class="card-description">Built with Go's type system for reliability</p>
            </div>
            <div class="card-content">
              <p class="text-muted-foreground">Create robust applications with type-safe APIs and seamless integration.</p>
            </div>
          </div>
        </div>
      </div>
    </section>

    <hr class="border-none h-px bg-zinc-100 dark:bg-zinc-800 my-[30px]">
    <section class="section">
      <div class="max-w-[1200px] mx-auto px-4 sm:px-6">
        <h2 id="features" class="section-title">Features</h2>
        <table class="border-collapse w-full my-5">
          <tr>
            <td class="p-[8px_12px] border border-zinc-100 dark:border-zinc-800 align-top font-normal text-[16.5px] leading-[1.5]"><span class="text-[22px] mr-2 inline-block align-middle">💻</span>Backend-only, code-first development</td>
            <td class="p-[8px_12px] border border-zinc-100 dark:border-zinc-800 align-top font-normal text-[16.5px] leading-[1.5]">Build full-featured internal tools using only backend code with type-safe APIs, Git version control, and seamless integration with development workflows</td>
          </tr>
          <tr>
            <td class="p-[8px_12px] border border-zinc-100 dark:border-zinc-800 align-top font-normal text-[16.5px] leading-[1.5]"><span class="text-[22px] mr-2 inline-block align-middle">🎨</span>Rich UI components</td>
            <td class="p-[8px_12px] border border-zinc-100 dark:border-zinc-800 align-top font-normal text-[16.5px] leading-[1.5]">Pre-built components (forms, tables, inputs, etc.)</td>
          </tr>
          <tr>
            <td class="p-[8px_12px] border border-zinc-100 dark:border-zinc-800 align-top font-normal text-[16.5px] leading-[1.5]"><span class="text-[22px] mr-2 inline-block align-middle">🔐</span>Granular permissions</td>
            <td class="p-[8px_12px] border border-zinc-100 dark:border-zinc-800 align-top font-normal text-[16.5px] leading-[1.5]">Manage access to your internal tools with flexible group-based permissions</td>
          </tr>
          <tr>
            <td class="p-[8px_12px] border border-zinc-100 dark:border-zinc-800 align-top font-normal text-[16.5px] leading-[1.5]"><span class="text-[22px] mr-2 inline-block align-middle">🌐</span>Multiple environment support</td>
            <td class="p-[8px_12px] border border-zinc-100 dark:border-zinc-800 align-top font-normal text-[16.5px] leading-[1.5]">Easily switch between different environments (development, staging, production)</td>
          </tr>
        </table>
      </div>
    </section>

    <hr class="border-none h-px bg-zinc-100 dark:bg-zinc-800 my-[30px]">
    <!-- Components Section -->
    <section class="section">
      <div class="max-w-[1200px] mx-auto px-4 sm:px-6">
        <h2 id="components" class="section-title">Components</h2>
        <p class="my-[10px] font-normal text-[17px] leading-relaxed">Sourcetool provides UI components you can use directly from Go code:</p>

        <table class="border-collapse w-full my-5">
          <tr>
            <td class="p-[8px_12px] border border-zinc-100 dark:border-zinc-800 align-top font-normal text-[16.5px] leading-[1.5]"><span class="text-[22px] mr-2 inline-block align-middle">📝</span>Input components</td>
            <td class="p-[8px_12px] border border-zinc-100 dark:border-zinc-800 align-top font-normal text-[16.5px] leading-[1.5]">
              TextInput, TextArea, NumberInput, DateInput, DateTimeInput, TimeInput
            </td>
          </tr>
          <tr>
            <td class="p-[8px_12px] border border-zinc-100 dark:border-zinc-800 align-top font-normal text-[16.5px] leading-[1.5]"><span class="text-[22px] mr-2 inline-block align-middle">📋</span>Selection components</td>
            <td class="p-[8px_12px] border border-zinc-100 dark:border-zinc-800 align-top font-normal text-[16.5px] leading-[1.5]">
              Selectbox, MultiSelect, Radio, Checkbox, CheckboxGroup
            </td>
          </tr>
          <tr>
            <td class="p-[8px_12px] border border-zinc-100 dark:border-zinc-800 align-top font-normal text-[16.5px] leading-[1.5]"><span class="text-[22px] mr-2 inline-block align-middle">🔳</span>Layout components</td>
            <td class="p-[8px_12px] border border-zinc-100 dark:border-zinc-800 align-top font-normal text-[16.5px] leading-[1.5]">
              Columns, Form
            </td>
          </tr>
          <tr>
            <td class="p-[8px_12px] border border-zinc-100 dark:border-zinc-800 align-top font-normal text-[16.5px] leading-[1.5]"><span class="text-[22px] mr-2 inline-block align-middle">📊</span>Display components</td>
            <td class="p-[8px_12px] border border-zinc-100 dark:border-zinc-800 align-top font-normal text-[16.5px] leading-[1.5]">
              Markdown, Table
            </td>
          </tr>
          <tr>
            <td class="p-[8px_12px] border border-zinc-100 dark:border-zinc-800 align-top font-normal text-[16.5px] leading-[1.5]"><span class="text-[22px] mr-2 inline-block align-middle">🔘</span>Interactive components</td>
            <td class="p-[8px_12px] border border-zinc-100 dark:border-zinc-800 align-top font-normal text-[16.5px] leading-[1.5]">
              Button
            </td>
          </tr>
        </table>
      </div>
    </section>

    <hr class="border-none h-px bg-zinc-100 dark:bg-zinc-800 my-[30px]">
    <!-- Architecture Section -->
    <section class="section">
      <div class="max-w-[1200px] mx-auto px-4 sm:px-6">
        <h2 id="architecture" class="section-title">Architecture</h2>
        <p class="my-[10px] font-normal text-[17px] leading-relaxed">Sourcetool connects your backend code directly to web browsers, eliminating the need for frontend development:</p>

        <div class="mt-12">
          <h3 class="text-xl font-semibold mb-6">System overview</h3>
          <div class="text-center">
            <div class="flex justify-center items-center gap-[10px] flex-wrap mb-5">
              <!-- Step 1: Your Backend -->
              <div class="relative min-w-[220px] max-w-[250px]">
                <div class="arch-box">
                  <strong>Your backend</strong>
                  <span>Backend logic & UI definitions</span>
                </div>
              </div>

              <!-- Bidirectional Arrow -->
              <div class="flex flex-col items-center mx-[2px]">
                <span class="arch-arrow-symbol">⟷</span>
                <span class="arch-arrow-label">WebSocket</span>
              </div>

              <!-- Step 2: Sourcetool Server -->
              <div class="relative min-w-[220px] max-w-[250px]">
                <div class="arch-box">
                  <strong>Sourcetool server</strong>
                  <span>Authentication & Authorization</span>
                </div>
              </div>

              <!-- Bidirectional Arrow -->
              <div class="flex flex-col items-center mx-[2px]">
                <span class="arch-arrow-symbol">⟷</span>
                <span class="arch-arrow-label">WebSocket</span>
              </div>

              <!-- Step 3: Web Browser -->
              <div class="relative min-w-[220px] max-w-[250px]">
                <div class="arch-box">
                  <strong>Web browser</strong>
                  <span>Auto-generates browser UI</span>
                </div>
              </div>
            </div>
            
            <!-- Note about bidirectional communication -->
            <div class="text-center mt-[10px] text-[12px] text-[#666]">
              All components communicate bidirectionally in real-time
            </div>
          </div>
        </div>

        <div class="mt-12">
          <h3 class="text-xl font-semibold mb-6">How it works</h3>
          <div class="grid md:grid-cols-2 gap-8">
            <div>
              <ol class="space-y-4">
                <li>You define UI components in your backend code</li>
                <li>Sourcetool Server handles auth & permissions</li>
                <li>UI is automatically rendered in browser</li>
                <li>User interactions return to your backend code</li>
              </ol>
            </div>
            <div>
              <pre class="p-4 overflow-x-auto border border-[#e6deff] rounded-[6px] leading-[1.45] shadow-[0_2px_4px_rgba(107,70,193,0.05)]"><code class="font-['SFMono-Regular',_Consolas,_'Liberation_Mono',_Menlo,_monospace] p-0 text-[13.6px] font-light text-[#24292F] dark:text-[#E6EDF3]"><span class="code-comment">// Your backend code defines UI and handles business logic</span>
<span class="code-keyword">func</span> userListPage(ui sourcetool.UIBuilder) <span class="code-keyword">error</span> {
    ui.Markdown(<span class="code-string">"## Users"</span>)
    users, _ := listUsers()
    ui.Table(users)
    <span class="code-keyword">return</span> <span class="code-keyword">nil</span>
}</code></pre>
            </div>
          </div>
        </div>

        <div class="mt-12">
          <h3 class="text-xl font-semibold mb-6">Example implementation</h3>
          <div class="grid md:grid-cols-2 gap-8">
            <div class="space-y-4">
              <h4 class="text-primary">Backend code</h4>
              <p class="text-muted-foreground">Define your UI components directly in Go code</p>
              <img src="assets/images/service-image-code.png" alt="Sourcetool code example" class="w-full rounded-lg shadow-lg border border-zinc-100 dark:border-zinc-800">
            </div>
            <div class="space-y-4">
              <h4 class="text-primary">Generated interface</h4>
              <p class="text-muted-foreground">Beautiful UI automatically generated from your code</p>
              <img src="assets/images/service-image-interface.png" alt="Sourcetool interface" class="w-full rounded-lg shadow-lg border border-zinc-100 dark:border-zinc-800">
            </div>
          </div>
        </div>

        <p class="mt-8 font-normal text-[17px] leading-[1.5]">This architecture allows you to create complete internal tools while writing only backend code. The Sourcetool server handles authentication, authorization, and communication with the browser - <span class="font-bold">no frontend expertise required</span>.</p>
      </div>
    </section>

    <hr class="border-none h-px bg-zinc-100 dark:bg-zinc-800 my-[30px]">
    <section class="section">
      <div class="max-w-[1200px] mx-auto px-4 sm:px-6">
        <h2 id="faq" class="section-title">FAQ</h2>
        <dl>
          <dt class="mt-[25px] text-primary font-bold">$ What is Sourcetool?</dt>
          <dd class="ml-0 mb-[25px] leading-[1.6]">Sourcetool is an <span class="font-bold">open-source internal tool builder</span> that enables you to build full-featured internal tools <span class="font-bold">without writing any frontend code</span>. It handles all frontend complexities automatically, allowing you to focus on implementing business logic in your backend code.</dd>

          <dt class="mt-[25px] text-primary font-bold">$ Do I need frontend skills to use Sourcetool?</dt>
          <dd class="ml-0 mb-[25px] leading-[1.6]"><span class="font-bold">No</span>. As an internal tool builder, Sourcetool lets you create <span class="font-bold">complete applications using only Go</span>. The system automatically handles all UI rendering and interactions without requiring any frontend code.</dd>

          <dt class="mt-[25px] text-primary font-bold">$ What types of applications can I build with Sourcetool?</dt>
          <dd class="ml-0 mb-[25px] leading-[1.6]"><span class="font-bold">Admin panels, dashboards, data management systems, monitoring tools</span>, and any application where development speed is more important than custom UI/UX.</dd>

          <dt class="mt-[25px] text-primary font-bold">$ Is Sourcetool compatible with existing Go code?</dt>
          <dd class="ml-0 mb-[25px] leading-[1.6]"><span class="font-bold">Yes</span>. Sourcetool works alongside your existing Go code and libraries.</dd>

          <dt class="mt-[25px] text-primary font-bold">$ How does Sourcetool work behind the scenes?</dt>
          <dd class="ml-0 mb-[25px] leading-[1.6]">Sourcetool connects browsers to your backend code through <span class="font-bold">WebSockets via the Sourcetool server</span>. This approach eliminates the need for frontend development while enabling real-time interaction between users and your business logic implemented in Go.</dd>

          <dt class="mt-[25px] text-primary font-bold">$ How does Sourcetool compare to writing a React/Vue frontend?</dt>
          <dd class="ml-0 mb-[25px] leading-[1.6]">React/Vue gives you more UI customization options, but as an internal tool builder, Sourcetool <span class="font-bold">eliminates the need for frontend code entirely</span>. It lets you build functional internal tools faster using only backend Go code, without the complexity of managing a separate frontend codebase.</dd>
          
          <dt class="mt-[25px] text-primary font-bold">$ How does Sourcetool differ from Retool?</dt>
          <dd class="ml-0 mb-[25px] leading-[1.6]">Retool uses a GUI-based drag-and-drop approach, while Sourcetool is <span class="font-bold">code-first</span>. This makes Sourcetool <span class="font-bold">ideal for the AI era</span> where code can be easily understood and modified by AI tools. With <span class="font-bold">type-safe Go code</span>, your applications are <span class="font-bold">Git version-controllable</span> and integrate seamlessly with AI-assisted development workflows, making internal tool creation faster and more maintainable.</dd>

          <dt class="mt-[25px] text-primary font-bold">$ Is Sourcetool secure?</dt>
          <dd class="ml-0 mb-[25px] leading-[1.6]"><span class="font-bold">Yes</span>, Sourcetool is designed with security in mind. You <span class="font-bold">deploy and run Sourcetool applications on your own infrastructure</span>, keeping your code and sensitive data within your control. By design, the Sourcetool server <span class="font-bold">cannot access your code or secrets</span>, ensuring your internal tools remain private and secure.</dd>

          <dt class="mt-[25px] text-primary font-bold">$ Is Sourcetool free to use?</dt>
          <dd class="ml-0 mb-[25px] leading-[1.6]">Check out the <a href="https://trysourcetool.com" class="text-primary underline">Sourcetool website</a> for pricing information. The SDK is <span class="font-bold">open source under the MIT license</span>.</dd>

          <dt class="mt-[25px] text-primary font-bold">$ How can I contribute to Sourcetool?</dt>
          <dd class="ml-0 mb-[25px] leading-[1.6]">Check out our <a href="https://github.com/trysourcetool/sourcetool" class="text-primary underline">GitHub repository</a> and review the contribution guidelines.</dd>

          <dt class="mt-[25px] text-primary font-bold">$ Where can I learn more about Sourcetool?</dt>
          <dd class="ml-0 mb-[25px] leading-[1.6]">Visit our <a href="https://docs.trysourcetool.com" class="text-primary underline">documentation site</a> for detailed guides, API reference, and examples. You can also follow us on <a href="https://x.com/sourcetool" class="text-primary underline">Twitter</a> for updates and announcements.</dd>
        </dl>
      </div>
    </section>
    
    <footer class="py-6 px-4 border-t border-zinc-100 dark:border-zinc-800">
      <div class="container mx-auto">
        <div class="flex flex-col md:flex-row justify-between items-center">
          <div class="mb-4 md:mb-0">
            <p class="text-sm text-gray-600">&copy; 2024 Sourcetool. All rights reserved.</p>
          </div>
          <div class="flex space-x-6">
            <a href="https://github.com/trysourcetool" class="text-gray-600 hover:text-primary" aria-label="GitHub">
              <i data-lucide="github" class="w-5 h-5"></i>
            </a>
            <a href="https://x.com/sourcetool" class="text-gray-600 hover:text-primary" aria-label="Twitter">
              <i data-lucide="twitter" class="w-5 h-5"></i>
            </a>
            <a href="https://docs.trysourcetool.com/" class="text-gray-600 hover:text-primary" aria-label="Documentation">
              <i data-lucide="book-open" class="w-5 h-5"></i>
            </a>
          </div>
        </div>
        <!-- <div class="mt-4 text-center text-sm text-gray-500">
          <a href="#" class="hover:text-primary mx-2">
            Privacy Policy
          </a>
          <span class="text-gray-400">|</span>
          <a href="#" class="hover:text-primary mx-2">
            Terms of Service
          </a>
          <span class="text-gray-400">|</span>
          <a href="#" class="hover:text-primary mx-2">
            Contact
          </a>
        </div> -->
      </div>
    </footer>

    <script>
      // Initialize Lucide Icons
      lucide.createIcons();

      // Theme toggle and mobile menu functionality
      document.addEventListener('DOMContentLoaded', () => {
        const themeToggle = document.getElementById('theme-toggle');
        const mobileMenuButton = document.getElementById('mobile-menu-button');
        const mobileMenu = document.getElementById('mobile-menu');
        const html = document.documentElement;

        // Get theme from local storage
        const savedTheme = localStorage.getItem('theme') || 'light';
        html.className = savedTheme;

        // Theme toggle
        themeToggle.addEventListener('click', () => {
          const currentTheme = html.className;
          const newTheme = currentTheme === 'dark' ? 'light' : 'dark';
          
          html.className = newTheme;
          localStorage.setItem('theme', newTheme);
        });

        // Mobile menu toggle
        mobileMenuButton.addEventListener('click', () => {
          mobileMenu.classList.toggle('hidden');
        });

        // Close mobile menu when clicking links
        const mobileLinks = mobileMenu.querySelectorAll('a');
        mobileLinks.forEach(link => {
          link.addEventListener('click', () => {
            mobileMenu.classList.add('hidden');
          });
        });
      });
    </script>
  </main>
</body>
</html><|MERGE_RESOLUTION|>--- conflicted
+++ resolved
@@ -269,25 +269,14 @@
   <!-- Header -->
   <header class="header-nav">
     <div class="nav-container">
-<<<<<<< HEAD
       <!-- Left Group: Logo + Nav Links -->
       <div class="flex items-center space-x-8">
         <a href="#" class="flex items-center">
-          <img src="assets/images/logo.svg" alt="Sourcetool Logo" class="h-8 block dark:hidden" />
-          <img src="assets/images/logo-white.svg" alt="Sourcetool Logo" class="h-8 hidden dark:block" />
+          <img src="assets/images/logo.png" alt="Sourcetool Logo" class="h-8 block dark:hidden" />
+          <img src="assets/images/logo-white.png" alt="Sourcetool Logo" class="h-8 hidden dark:block" />
         </a>
         <!-- Desktop Navigation Links -->
         <nav class="hidden md:flex items-center space-x-6">
-=======
-      <a href="#" class="flex items-center">
-        <img src="assets/images/logo.png" alt="Sourcetool Logo" class="h-8 block dark:hidden" />
-        <img src="assets/images/logo-white.png" alt="Sourcetool Logo" class="h-8 hidden dark:block" />
-      </a>
-      
-      <!-- Desktop Navigation -->
-      <div class="hidden md:flex items-center space-x-6">
-        <nav class="nav-links">
->>>>>>> 065763ad
           <a href="#about" class="nav-link">About</a>
           <a href="#features" class="nav-link">Features</a>
           <a href="#components" class="nav-link">Components</a>
