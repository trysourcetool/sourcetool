import { createAsyncThunk } from '@reduxjs/toolkit';
import { api } from '@/api';
import type { ErrorResponse } from '@/api/instance';
import { createSlice } from '@reduxjs/toolkit';

// =============================================
// asyncActions
// =============================================

const createOrganization = createAsyncThunk(
  'organizations/createOrganization',
  async (params: { data: { subdomain: string } }, { rejectWithValue }) => {
    try {
      const res = await api.organizations.createOrganization(params);
      return res;
    } catch (error: any) {
      return rejectWithValue(error as ErrorResponse);
    }
  },
);

const checkSubdomainAvailability = createAsyncThunk(
  'organizations/checkSubdomainAvailability',
  async (params: { subdomain: string }, { rejectWithValue }) => {
    try {
      const res = await api.organizations.checkSubdomainAvailability(params);
      return res;
    } catch (error: any) {
      return rejectWithValue(error as ErrorResponse);
    }
  },
);

<<<<<<< HEAD
=======
const updateOrganizationUser = createAsyncThunk(
  'organizations/updateOrganizationUser',
  async (
    params: { userId: string; data: { groupIds: string[]; role: UserRole } },
    { rejectWithValue },
  ) => {
    try {
      const res = await api.organizations.updateOrganizationUser(params);

      return res;
    } catch (error: any) {
      return rejectWithValue(error as ErrorResponse);
    }
  },
);

const deleteOrganizationUser = createAsyncThunk(
  'organizations/deleteOrganizationUser',
  async (params: { userId: string }, { rejectWithValue }) => {
    try {
      const res = await api.organizations.deleteOrganizationUser(params);

      return res;
    } catch (error: any) {
      return rejectWithValue(error as ErrorResponse);
    }
  },
);

// =============================================
// slice
// =============================================

// =============================================
// schema

>>>>>>> 12c3a65c
// =============================================
// State
// =============================================

export type State = {
  isCreateOrganizationWaiting: boolean;
  isCheckSubdomainAvailabilityWaiting: boolean;
};

const initialState: State = {
  isCreateOrganizationWaiting: false,
  isCheckSubdomainAvailabilityWaiting: false,
};

// =============================================
// slice
// =============================================

export const slice = createSlice({
  name: 'organizations',
  initialState,
  reducers: {},
  extraReducers: (builder) => {
    builder
      // createOrganization
      .addCase(createOrganization.pending, (state) => {
        state.isCreateOrganizationWaiting = true;
      })
      .addCase(createOrganization.fulfilled, (state) => {
        state.isCreateOrganizationWaiting = false;
      })
      .addCase(createOrganization.rejected, (state) => {
        state.isCreateOrganizationWaiting = false;
      })
      // checkSubdomainAvailability
      .addCase(checkSubdomainAvailability.pending, (state) => {
        state.isCheckSubdomainAvailabilityWaiting = true;
      })
      .addCase(checkSubdomainAvailability.fulfilled, (state) => {
        state.isCheckSubdomainAvailabilityWaiting = false;
      })
      .addCase(checkSubdomainAvailability.rejected, (state) => {
        state.isCheckSubdomainAvailabilityWaiting = false;
      });
  },
});

// =============================================
// exports
// =============================================

export const organizationsStore = {
  actions: slice.actions,
  asyncActions: {
    createOrganization,
    checkSubdomainAvailability,
  },
  reducer: slice.reducer,
};

export type OrganizationsState = State;<|MERGE_RESOLUTION|>--- conflicted
+++ resolved
@@ -31,45 +31,6 @@
   },
 );
 
-<<<<<<< HEAD
-=======
-const updateOrganizationUser = createAsyncThunk(
-  'organizations/updateOrganizationUser',
-  async (
-    params: { userId: string; data: { groupIds: string[]; role: UserRole } },
-    { rejectWithValue },
-  ) => {
-    try {
-      const res = await api.organizations.updateOrganizationUser(params);
-
-      return res;
-    } catch (error: any) {
-      return rejectWithValue(error as ErrorResponse);
-    }
-  },
-);
-
-const deleteOrganizationUser = createAsyncThunk(
-  'organizations/deleteOrganizationUser',
-  async (params: { userId: string }, { rejectWithValue }) => {
-    try {
-      const res = await api.organizations.deleteOrganizationUser(params);
-
-      return res;
-    } catch (error: any) {
-      return rejectWithValue(error as ErrorResponse);
-    }
-  },
-);
-
-// =============================================
-// slice
-// =============================================
-
-// =============================================
-// schema
-
->>>>>>> 12c3a65c
 // =============================================
 // State
 // =============================================
