--- conflicted
+++ resolved
@@ -17,63 +17,12 @@
 // =============================================
 // asyncActions
 // =============================================
-<<<<<<< HEAD
 
 const getMe = createAsyncThunk(
   'users/getMe',
   async (_, { dispatch, rejectWithValue }) => {
-=======
-const refreshToken = createAsyncThunk(
-  'users/refreshToken',
-  async (_, { rejectWithValue }) => {
-    try {
-      const res = await api.users.usersRefreshToken();
-
-      api.setExpiresAt(res.expiresAt);
-      return res;
-    } catch (error: any) {
-      return rejectWithValue(error as ErrorResponse);
-    }
-  },
-);
-
-const obtainAuthToken = createAsyncThunk(
-  'users/obtainAuthToken',
-  async (_, { rejectWithValue }) => {
-    try {
-      const res = await api.users.usersObtainAuthToken();
-
-      return res;
-    } catch (error: any) {
-      return rejectWithValue(error as ErrorResponse);
-    }
-  },
-);
-
-const saveAuth = createAsyncThunk(
-  'users/saveAuth',
-  async (
-    params: { authUrl: string; data: { token: string } },
-    { rejectWithValue },
-  ) => {
-    try {
-      const res = await api.users.usersSaveAuth(params);
-
-      api.setExpiresAt(res.expiresAt);
-
-      return res;
-    } catch (error: any) {
-      return rejectWithValue(error as ErrorResponse);
-    }
-  },
-);
-
-const getUsersMe = createAsyncThunk(
-  'users/getUsersMe',
-  async (_, { rejectWithValue }) => {
-    try {
-      const res = await api.users.getUsersMe();
-
+    try {
+      const res = await api.users.getMe();
       return res;
     } catch (error: any) {
       if (ENVIRONMENTS.MODE === 'development') {
@@ -84,58 +33,8 @@
   },
 );
 
-const listUsers = createAsyncThunk(
-  'users/listUsers',
-  async (_, { rejectWithValue }) => {
-    try {
-      const res = await api.users.listUsers();
-
-      return res;
-    } catch (error: any) {
-      if (ENVIRONMENTS.MODE === 'development') {
-        console.log({ error });
-      }
-      return rejectWithValue(error as ErrorResponse);
-    }
-  },
-);
-
-const signout = createAsyncThunk(
-  'users/signout',
-  async (_, { rejectWithValue }) => {
->>>>>>> 12c3a65c
-    try {
-      const res = await api.users.getMe();
-      return res;
-    } catch (error: any) {
-      if (ENVIRONMENTS.MODE === 'development') {
-        console.log({ error });
-      }
-      return rejectWithValue(error as ErrorResponse);
-    }
-  },
-);
-
-<<<<<<< HEAD
 const updateMe = createAsyncThunk(
   'users/updateMe',
-=======
-const requestGoogleAuthLink = createAsyncThunk(
-  'users/requestGoogleAuthLink',
-  async (_, { rejectWithValue }) => {
-    try {
-      const res = await api.users.usersRequestGoogleAuthLink();
-
-      return res;
-    } catch (error: any) {
-      return rejectWithValue(error as ErrorResponse);
-    }
-  },
-);
-
-const authenticateWithGoogle = createAsyncThunk(
-  'users/authenticateWithGoogle',
->>>>>>> 12c3a65c
   async (
     params: {
       data: {
@@ -146,60 +45,20 @@
     { rejectWithValue },
   ) => {
     try {
-<<<<<<< HEAD
       const res = await api.users.updateMe(params);
-=======
-      const res = await api.users.usersAuthenticateWithGoogle(params);
-
-      return res;
-    } catch (error: any) {
-      return rejectWithValue(error as ErrorResponse);
-    }
-  },
-);
-
-const registerWithGoogle = createAsyncThunk(
-  'users/registerWithGoogle',
-  async (params: { data: { token: string } }, { rejectWithValue }) => {
-    try {
-      const res = await api.users.usersRegisterWithGoogle(params);
-
-      return res;
-    } catch (error: any) {
-      return rejectWithValue(error as ErrorResponse);
-    }
-  },
-);
-
-const invite = createAsyncThunk(
-  'users/invite',
-  async (
-    params: { data: { emails: string[]; role: UserRole } },
-    { rejectWithValue },
-  ) => {
-    try {
-      const res = await api.users.usersInvite(params);
-
->>>>>>> 12c3a65c
-      return res;
-    } catch (error: any) {
-      return rejectWithValue(error as ErrorResponse);
-    }
-  },
-);
-
-<<<<<<< HEAD
+      return res;
+    } catch (error: any) {
+      return rejectWithValue(error as ErrorResponse);
+    }
+  },
+);
+
 const sendUpdateMeEmailInstructions = createAsyncThunk(
   'users/sendUpdateMeEmailInstructions',
   async (
     params: { data: { email: string; emailConfirmation: string } },
     { dispatch, rejectWithValue },
   ) => {
-=======
-const invitationsResend = createAsyncThunk(
-  'users/invitationsResend',
-  async (params: { data: { invitationId: string } }, { rejectWithValue }) => {
->>>>>>> 12c3a65c
     try {
       const res = await api.users.sendUpdateMeEmailInstructions(params);
       return res;
@@ -220,73 +79,25 @@
     { rejectWithValue },
   ) => {
     try {
-<<<<<<< HEAD
       const res = await api.users.updateMeEmail(params);
-=======
-      const res = await api.users.usersRequestInvitationGoogleAuthLink(params);
-
-      return res;
-    } catch (error: any) {
-      return rejectWithValue(error as ErrorResponse);
-    }
-  },
-);
-
-const authenticateWithInvitationGoogleAuthLink = createAsyncThunk(
-  'users/authenticateWithInvitationGoogleAuthLink',
-  async (
-    params: { data: { code: string; state: string } },
-    { rejectWithValue },
-  ) => {
-    try {
-      const res =
-        await api.users.usersAuthenticateWithInvitationGoogleAuthLink(params);
-
-      return res;
-    } catch (error: any) {
-      return rejectWithValue(error as ErrorResponse);
-    }
-  },
-);
-
-const registerWithInvitationGoogleAuthLink = createAsyncThunk(
-  'users/registerWithInvitationGoogleAuthLink',
-  async (
-    params: { data: { token: string; firstName: string; lastName: string } },
-    { rejectWithValue },
-  ) => {
-    try {
-      const res =
-        await api.users.usersRegisterWithInvitationGoogleAuthLink(params);
-
->>>>>>> 12c3a65c
-      return res;
-    } catch (error: any) {
-      return rejectWithValue(error as ErrorResponse);
-    }
-  },
-);
-
-<<<<<<< HEAD
+      return res;
+    } catch (error: any) {
+      return rejectWithValue(error as ErrorResponse);
+    }
+  },
+);
+
 const listUsers = createAsyncThunk(
   'users/listUsers',
   async (_, { dispatch, rejectWithValue }) => {
-=======
-const updateUserEmail = createAsyncThunk(
-  'users/updateUserEmail',
-  async (params: { data: { token: string } }, { rejectWithValue }) => {
->>>>>>> 12c3a65c
     try {
       const res = await api.users.listUsers();
       return res;
     } catch (error: any) {
-<<<<<<< HEAD
       if (ENVIRONMENTS.MODE === 'development') {
         console.log({ error });
       }
       dispatch(errorStore.asyncActions.handleError(error));
-=======
->>>>>>> 12c3a65c
       return rejectWithValue(error as ErrorResponse);
     }
   },
@@ -316,13 +127,8 @@
 const deleteUser = createAsyncThunk(
   'users/deleteUser',
   async (
-<<<<<<< HEAD
     params: { userId: string },
     { dispatch, rejectWithValue },
-=======
-    params: { data: { email: string; emailConfirmation: string } },
-    { rejectWithValue },
->>>>>>> 12c3a65c
   ) => {
     try {
       const res = await api.users.deleteUser(params);
@@ -333,82 +139,12 @@
   },
 );
 
-<<<<<<< HEAD
 const createUserInvitations = createAsyncThunk(
   'users/createUserInvitations',
   async (
     params: { data: { emails: string[]; role: UserRole } },
     { dispatch, rejectWithValue },
   ) => {
-=======
-const requestMagicLink = createAsyncThunk(
-  'users/requestMagicLink',
-  async (params: { data: { email: string } }, { rejectWithValue }) => {
-    try {
-      const res = await api.users.usersRequestMagicLink(params);
-      return res;
-    } catch (error: any) {
-      if (ENVIRONMENTS.MODE === 'development') {
-        console.log({ error });
-      }
-      return rejectWithValue(error as ErrorResponse);
-    }
-  },
-);
-
-const authenticateWithMagicLink = createAsyncThunk(
-  'users/authenticateWithMagicLink',
-  async (params: { data: { token: string } }, { rejectWithValue }) => {
-    try {
-      const res = await api.users.usersAuthenticateWithMagicLink(params);
-      return res;
-    } catch (error: any) {
-      if (ENVIRONMENTS.MODE === 'development') {
-        console.log({ error });
-      }
-      return rejectWithValue(error as ErrorResponse);
-    }
-  },
-);
-
-const registerWithMagicLink = createAsyncThunk(
-  'users/registerWithMagicLink',
-  async (
-    params: { data: { token: string; firstName: string; lastName: string } },
-    { rejectWithValue },
-  ) => {
-    try {
-      const res = await api.users.usersRegisterWithMagicLink(params);
-      api.setExpiresAt(res.expiresAt);
-      return res;
-    } catch (error: any) {
-      if (ENVIRONMENTS.MODE === 'development') {
-        console.log({ error });
-      }
-      return rejectWithValue(error as ErrorResponse);
-    }
-  },
-);
-
-const requestInvitationMagicLink = createAsyncThunk(
-  'users/requestInvitationMagicLink',
-  async (
-    params: { data: { invitationToken: string } },
-    { rejectWithValue },
-  ) => {
-    try {
-      const res = await api.users.usersRequestInvitationMagicLink(params);
-      return res;
-    } catch (error: any) {
-      return rejectWithValue(error as ErrorResponse);
-    }
-  },
-);
-
-const authenticateWithInvitationMagicLink = createAsyncThunk(
-  'users/authenticateWithInvitationMagicLink',
-  async (params: { data: { token: string } }, { rejectWithValue }) => {
->>>>>>> 12c3a65c
     try {
       const res = await api.users.createUserInvitations(params);
       return res;
@@ -421,19 +157,8 @@
 const resendUserInvitation = createAsyncThunk(
   'users/resendUserInvitation',
   async (
-<<<<<<< HEAD
     params: { invitationId: string },
     { dispatch, rejectWithValue },
-=======
-    params: {
-      data: {
-        token: string;
-        firstName: string;
-        lastName: string;
-      };
-    },
-    { rejectWithValue },
->>>>>>> 12c3a65c
   ) => {
     try {
       const res = await api.users.resendUserInvitation(params);
